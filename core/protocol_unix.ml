--- conflicted
+++ resolved
@@ -79,15 +79,6 @@
 	let connect port =
 		let sockaddr = Unix.ADDR_INET(Unix.inet_addr_of_string "127.0.0.1", port) in
 		let fd = Unix.socket Unix.PF_INET Unix.SOCK_STREAM 0 in
-<<<<<<< HEAD
-		let () = Unix.connect fd sockaddr in
-		Unix.setsockopt fd Unix.TCP_NODELAY true;
-		let ic = Unix.in_channel_of_descr fd in
-		let oc = Unix.out_channel_of_descr fd in
-		(ic, oc)
-
-	let flush oc = ()
-=======
 		let result = ref None in
 		while !result = None do
 			try
@@ -104,7 +95,8 @@
 		match !result with
 		| None -> assert false
 		| Some x -> x
->>>>>>> 98d320cf
+
+	let flush oc = ()
 end
 
 module Connection = Protocol.Connection(IO)
